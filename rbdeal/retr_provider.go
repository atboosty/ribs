--- conflicted
+++ resolved
@@ -232,15 +232,7 @@
 		blockCache: must.One(lru.New[mhStr, []byte](BlockCacheSize)),
 	}
 
-<<<<<<< HEAD
-	lsi, err := lassie.NewLassie(ctx, lassie.WithFinder(rp),
-		lassie.WithConcurrentSPRetrievals(1000),
-		lassie.WithBitswapConcurrency(1000),
-		lassie.WithGlobalTimeout(30*time.Second),
-		lassie.WithProviderTimeout(4*time.Second))
-=======
 	retrHost, err := host.InitHost(ctx, nil)
->>>>>>> f86f960c
 	if err != nil {
 		return nil, xerrors.Errorf("init lassie host: %w", err)
 	}
